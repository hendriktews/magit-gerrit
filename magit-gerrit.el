;;; magit-gerrit.el --- Magit plugin for Gerrit Code Review
;;
;; Copyright (C) 2013 Brian Fransioli
;;
;; Author: Brian Fransioli <assem@terranpro.org>
;; URL: https://github.com/terranpro/magit-gerrit
;; Package-Requires: ((magit "2.1.0"))
;;
;; This program is free software; you can redistribute it and/or
;; modify it under the terms of the GNU General Public License as
;; published by the Free Software Foundation, either version 3 of the
;; License, or (at your option) any later version.

;; This program is distributed in the hope that it will be useful, but
;; WITHOUT ANY WARRANTY; without even the implied warranty of
;; MERCHANTABILITY or FITNESS FOR A PARTICULAR PURPOSE.  See the GNU
;; General Public License for more details.

;; You should have received a copy of the GNU General Public License
;; along with this program.  If not, see http://www.gnu.org/licenses/.

;;; Commentary:
;;
;; Magit plugin to make Gerrit code review easy-to-use from emacs and
;; without the need for a browser!
;;
;; Currently uses the [deprecated] gerrit ssh interface, which has
;; meant that obtaining the list of reviewers is not possible, only
;; the list of approvals (those who have already verified and/or code
;; reviewed).
;;
;;; To Use:
;;
;; (require 'magit-gerrit)
;; (setq-default magit-gerrit-ssh-creds "myid@gerrithost.org")
;;
;;
;; M-x `magit-status'
;; h R  <= magit-gerrit uses the R prefix, see help
;;
;;; Workflow:
;;
;; 1) *check out branch => changes => (ma)git commit*
;; 2) R P  <= [ger*R*it *P*ush for review]
;; 3) R A  <= [ger*R*it *A*dd reviewer] (by email address)
;; 4) *wait for verification/code reviews* [approvals shown in status]
;; 5) R S  <= [ger*R*it *S*ubmit review]
;;
;;; Other Comments:
;; `magit-gerrit-ssh-creds' is buffer local, so if you work with
;; multiple Gerrit's, you can make this a file or directory local
;; variable for one particular project.
;;
;; If your git remote for gerrit is not the default "origin", then
;; `magit-gerrit-remote' should be adjusted accordingly (e.g. "gerrit")
;;
;; Recommended to auto add reviewers via git hooks (precommit), rather
;; than manually performing 'R A' for every review.
;;
;; `magit-gerrit' will be enabled automatically on `magit-status' if
;; the git remote repo uses the same creds found in
;; `magit-gerrit-ssh-creds'.
;;
;; Ex:  magit-gerrit-ssh-creds == br.fransioli@gerrit.org
;; $ cd ~/elisp; git remote -v => https://github.com/terranpro/magit-gerrit.git
;; ^~~ `magit-gerrit-mode' would *NOT* be enabled here
;;
;; $ cd ~/gerrit/prja; git remote -v => ssh://br.fransioli@gerrit.org/.../prja
;; ^~~ `magit-gerrit-mode' *WOULD* be enabled here
;;
;;; Code:

(require 'magit)
(require 'json)

(eval-when-compile
  (require 'cl-lib))

;; Define a defvar-local macro for Emacs < 24.3
(unless (fboundp 'defvar-local)
  (defmacro defvar-local (var val &optional docstring)
    `(progn
       (defvar ,var ,val ,docstring)
       (make-variable-buffer-local ',var))))

(defvar-local magit-gerrit-ssh-creds nil
  "Credentials used to execute gerrit commands via ssh of the form ID@Server")

(defvar-local magit-gerrit-remote "origin"
  "Default remote name to use for gerrit (e.g. \"origin\", \"gerrit\")")

(defun gerrit-command (cmd &rest args)
  (let ((gcmd (concat
	       "-x -p 29418 "
	       (or magit-gerrit-ssh-creds
		   (error "`magit-gerrit-ssh-creds' must be set!"))
	       " "
	       "gerrit "
	       cmd
	       " "
	       (mapconcat 'identity args " "))))
    ;; (message (format "Using cmd: %s" gcmd))
    gcmd))

(defun gerrit-query (prj &optional status)
  (gerrit-command "query"
		  "--format=JSON"
		  "--all-approvals"
		  "--comments"
		  "--current-patch-set"
		  (concat "project:" prj)
		  (concat "status:" (or status "open"))))

(defun gerrit-review ())

(defun gerrit-ssh-cmd (cmd &rest args)
  (apply #'call-process
	 (executable-find "ssh") nil nil nil
	 (split-string (apply #'gerrit-command cmd args))))

(defun gerrit-review-abandon (prj rev)
  (gerrit-ssh-cmd "review" "--project" prj "--abandon" rev))

(defun gerrit-review-submit (prj rev &optional msg)
  (gerrit-ssh-cmd "review" "--project" prj "--submit"
		  (if msg msg "") rev))

(defun gerrit-code-review (prj rev score &optional msg)
  (gerrit-ssh-cmd "review" "--project" prj "--code-review" score
		  (if msg msg "") rev))

(defun gerrit-review-verify (prj rev score &optional msg)
  (gerrit-ssh-cmd "review" "--project" prj "--verified" score
		  (if msg msg "") rev))

(defun magit-gerrit-get-remote-url ()
  (magit-git-string "ls-remote" "--get-url" magit-gerrit-remote))

(defun magit-gerrit-get-project ()
 (let* ((regx (rx (zero-or-one ?:) (zero-or-more (any digit)) ?/
		  (group (not (any "/")))
		  (group (one-or-more (not (any "."))))))
	(str (or (magit-gerrit-get-remote-url) ""))
	(sstr (car (last (split-string str "//")))))
   (when (string-match regx sstr)
     (concat (match-string 1 sstr)
	     (match-string 2 sstr)))))

(defun magit-gerrit-string-trunc (str maxlen)
  (if (> (length str) maxlen)
      (concat (substring str 0 maxlen)
	      "...")
    str))

(defun magit-gerrit-create-branch-force (branch parent)
  "Switch 'HEAD' to new BRANCH at revision PARENT and update working tree.
Fails if working tree or staging area contain uncommitted changes.
Succeed even if branch already exist
\('git checkout -B BRANCH REVISION')."
  (cond ((run-hook-with-args-until-success
	  'magit-create-branch-hook branch parent))
	((and branch (not (string= branch "")))
	 (magit-save-repository-buffers)
	 (magit-run-git "checkout" "-B" branch parent))))


(defun magit-gerrit-pretty-print-reviewer (name email crdone vrdone)
  (let* ((wid (1- (window-width)))
	 (crstr (propertize (if crdone (format "%+2d" (string-to-number crdone)) "  ")
			    'face '(magit-diff-lines-heading
				    bold)))
	 (vrstr (propertize (if vrdone (format "%+2d" (string-to-number vrdone)) "  ")
			    'face '(magit-diff-added-highlight
				    bold)))
	 (namestr (propertize (or name "") 'face 'magit-refname))
	 (emailstr (propertize (if email (concat "(" email ")") "")
			       'face 'change-log-name)))
    (format "%-12s%s %s" (concat crstr " " vrstr) namestr emailstr)))

(defun magit-gerrit-pretty-print-review (num subj owner-name &optional draft)
  ;; window-width - two prevents long line arrow from being shown
  (let* ((wid (- (window-width) 2))
	 (numstr (propertize (format "%-10s" num) 'face 'magit-hash))
	 (nlen (length numstr))
	 (authmaxlen (/ wid 4))

	 (author (propertize (magit-gerrit-string-trunc owner-name authmaxlen)
			     'face 'magit-log-author))

	 (subjmaxlen (- wid (length author) nlen 6))

	 (subjstr (propertize (magit-gerrit-string-trunc subj subjmaxlen)
			      'face
			      (if draft
				  'magit-signature-bad
				'magit-signature-good)))
	 (authsubjpadding (make-string
			   (max 0 (- wid (+ nlen 1 (length author) (length subjstr))))
			   ? )))
    (format "%s%s%s%s\n"
	    numstr subjstr authsubjpadding author)))

(defun magit-gerrit-wash-approval (approval)
  (let* ((approver (cdr-safe (assoc 'by approval)))
	 (approvname (cdr-safe (assoc 'name approver)))
	 (approvemail (cdr-safe (assoc 'email approver)))
	 (type (cdr-safe (assoc 'type approval)))
	 (verified (string= type "Verified"))
	 (codereview (string= type "Code-Review"))
	 (score (cdr-safe (assoc 'value approval))))

    (magit-insert-section (section approval)
      (magit-insert (concat
		     (magit-gerrit-pretty-print-reviewer
		      approvname approvemail
		      (when codereview score)
		      (when verified score))
		     "\n")))))

(defun magit-gerrit-wash-approvals (approvals)
  (mapc #'magit-gerrit-wash-approval approvals))

(defun magit-gerrit-wash-review ()
  (let* ((beg (point))
	 (jobj (json-read))
	 (end (point))
	 (num (cdr-safe (assoc 'number jobj)))
	 (subj (cdr-safe (assoc 'subject jobj)))
	 (owner (cdr-safe (assoc 'owner jobj)))
	 (owner-name (cdr-safe (assoc 'name owner)))
	 (owner-email (cdr-safe (assoc 'email owner)))
	 (patchsets (cdr-safe (assoc 'currentPatchSet jobj)))
	 ;; compare w/t since when false the value is => :json-false
	 (isdraft (eq (cdr-safe (assoc 'isDraft patchsets)) t))
	 (approvs (cdr-safe (if (listp patchsets)
				(assoc 'approvals patchsets)
			      (assoc 'approvals (aref patchsets 0))))))
    (if (and beg end)
	(delete-region beg end))
    (when (and num subj owner-name)
      (magit-insert-section (section subj)
	(magit-insert
	 (propertize
	  (magit-gerrit-pretty-print-review num subj owner-name isdraft)
	  'magit-gerrit-jobj
	  jobj))
	(unless (magit-section-hidden (magit-current-section))
	  (magit-gerrit-wash-approvals approvs)
	  )
	(add-text-properties beg (point) (list 'magit-gerrit-jobj jobj)))
      t)))

(defun magit-gerrit-wash-reviews (&rest args)
  (magit-wash-sequence #'magit-gerrit-wash-review))

(defun magit-gerrit-section (section title washer &rest args)
  (let ((magit-git-executable (executable-find "ssh"))
	(magit-git-standard-options nil))
    (magit-insert-section (section title)
      (magit-insert-heading title)
      (magit-git-wash washer (split-string (car args)))
      (magit-insert "\n"))))

(defun magit-gerrit-remote-update (&optional remote)
  nil)

(defun magit-gerrit-review-at-point ()
  (get-text-property (point) 'magit-gerrit-jobj))

(defun magit-gerrit-view-patchset-diff ()
  "View the Diff for a Patchset"
  (interactive)
  (let ((jobj (magit-gerrit-review-at-point)))
    (when jobj
      (let ((ref (cdr (assoc 'ref (assoc 'currentPatchSet jobj))))
	    (dir default-directory))
<<<<<<< HEAD
	(let* ((magit-custom-options (list ref))
         (magit-proc (magit-fetch magit-gerrit-remote magit-custom-options)))
      (message (format "Waiting a git fetch from %s to complete..."
		       magit-gerrit-remote))
=======
	(let* ((magit-proc (magit-fetch magit-gerrit-remote ref)))
	  (message (format "Waiting a git fetch from %s to complete..."
			   magit-gerrit-remote))
>>>>>>> c2d3a8fa
	  (magit-process-wait))
	(message (format "Generating Gerrit Patchset for refs %s dir %s" ref dir))
	(magit-diff "FETCH_HEAD~1..FETCH_HEAD")))))

(defun magit-gerrit-download-patchset ()
  "Download a Gerrit Review Patchset"
  (interactive)
  (let ((jobj (magit-gerrit-review-at-point)))
    (when jobj
      (let ((ref (cdr (assoc 'ref (assoc 'currentPatchSet jobj))))
	    (dir default-directory)
<<<<<<< HEAD
	(branch (format "review/%s/%s"
			(cdr (assoc 'username (assoc 'owner jobj)))
			(cdr (or (assoc 'topic jobj) (assoc 'number jobj))))))
	(let* ((magit-custom-options (list ref))
         (magit-proc (magit-fetch magit-gerrit-remote magit-custom-options)))
      (message (format "Waiting a git fetch from %s to complete..."
		       magit-gerrit-remote))
=======
	    (branch (format "review/%s/%s"
			    (cdr (assoc 'username (assoc 'owner jobj)))
			    (cdr (or (assoc 'topic jobj) (assoc 'number jobj))))))
	(let* ((magit-proc (magit-fetch magit-gerrit-remote ref)))
	  (message (format "Waiting a git fetch from %s to complete..."
			   magit-gerrit-remote))
>>>>>>> c2d3a8fa
	  (magit-process-wait))
	(message (format "Checking out refs %s to %s in %s" ref branch dir))
	(magit-gerrit-create-branch-force branch "FETCH_HEAD")))))

(defun magit-gerrit-browse-review ()
  "Browse the Gerrit Review with a browser."
  (interactive)
  (let ((jobj (magit-gerrit-review-at-point)))
    (if jobj
	(browse-url (cdr (assoc 'url jobj))))))

(defun magit-gerrit-copy-review (with-commit-message)
  "Copy review url and commit message."
  (let ((jobj (magit-gerrit-review-at-point)))
    (if jobj
      (with-temp-buffer
        (insert
         (concat (cdr (assoc 'url jobj))
                 (if with-commit-message
                     (concat " " (car (split-string (cdr (assoc 'commitMessage jobj)) "\n" t))))))
        (clipboard-kill-region (point-min) (point-max))))))

(defun magit-gerrit-copy-review-url ()
  "Copy review url only"
  (interactive)
  (magit-gerrit-copy-review nil))

(defun magit-gerrit-copy-review-url-commit-message ()
  "Copy review url with commit message"
  (interactive)
  (magit-gerrit-copy-review t))

(defun magit-insert-gerrit-reviews ()
  (magit-gerrit-section 'gerrit-reviews
			"Reviews:" 'magit-gerrit-wash-reviews
			(gerrit-query (magit-gerrit-get-project))))

(defun magit-gerrit-add-reviewer ()
  (interactive)
  "ssh -x -p 29418 user@gerrit gerrit set-reviewers --project toplvlroot/prjname --add email@addr"

  (gerrit-ssh-cmd "set-reviewers"
		  "--project" (magit-gerrit-get-project)
		  "--add" (read-string "Reviewer Name/Email: ")
		  (cdr-safe (assoc 'id (magit-gerrit-review-at-point)))))

(defun magit-gerrit-popup-args (&optional something)
  (or (magit-gerrit-arguments) (list "")))

(defun magit-gerrit-verify-review (args)
  "Verify a Gerrit Review"
  (interactive (magit-gerrit-popup-args))

  (let ((score (completing-read "Score: "
				    '("-2" "-1" "0" "+1" "+2")
				    nil t
				    "+1"))
	(rev (cdr-safe (assoc
		      'revision
		      (cdr-safe (assoc 'currentPatchSet
				       (magit-gerrit-review-at-point))))))
	(prj (magit-gerrit-get-project)))
    (gerrit-review-verify prj rev score args)
    (magit-refresh)))

(defun magit-gerrit-code-review (args)
  "Perform a Gerrit Code Review"
  (interactive (magit-gerrit-popup-args))
  (let ((score (completing-read "Score: "
				    '("-2" "-1" "0" "+1" "+2")
				    nil t
				    "+1"))
	(rev (cdr-safe (assoc
		      'revision
		      (cdr-safe (assoc 'currentPatchSet
				       (magit-gerrit-review-at-point))))))
	(prj (magit-gerrit-get-project)))
    (gerrit-code-review prj rev score args)
    (magit-refresh)))

(defun magit-gerrit-submit-review (args)
  "Submit a Gerrit Code Review"
  ;; "ssh -x -p 29418 user@gerrit gerrit review REVISION  -- --project PRJ --submit "
  (interactive (magit-gerrit-popup-args))
  (gerrit-ssh-cmd "review"
		  (cdr-safe (assoc
			     'revision
			     (cdr-safe (assoc 'currentPatchSet
					      (magit-gerrit-review-at-point)))))
		  "--project"
		  (magit-gerrit-get-project)
		  "--submit"
		  args)
<<<<<<< HEAD
  (magit-fetch-current
   (magit-get "branch" (magit-get-current-branch) "remote")))
=======
  (let* ((branch (or (magit-get-current-branch)
		     (error "Don't push a detached head.  That's gross")))
	 (branch-remote (and branch (magit-get "branch" branch "remote"))))
    (magit-fetch-current branch-remote)))
>>>>>>> c2d3a8fa

(defun magit-gerrit-push-review (status)
  (let* ((branch (or (magit-get-current-branch)
		     (error "Don't push a detached head.  That's gross")))
	 (commitid (or (when (eq (magit-section-type (magit-current-section))
				 'commit)
			 (magit-section-value (magit-current-section)))
		       (error "Couldn't find a commit at point")))
	 (rev (magit-rev-parse (or commitid
				   (error "Select a commit for review"))))

	 (branch-remote (and branch (magit-get "branch" branch "remote"))))

    ;; (message "Args: %s "
    ;;	     (concat rev ":" branch-pub))

    (let* ((branch-merge (if (string= branch-remote ".")
			     (completing-read
			      "Remote Branch: "
			      (let ((rbs (magit-list-remote-branch-names)))
				(mapcar
				 #'(lambda (rb)
				     (and (string-match (rx bos
							    (one-or-more (not (any "/")))
							    "/"
							    (group (one-or-more any))
							    eos)
							rb)
					  (concat "refs/heads/" (match-string 1 rb))))
				 rbs)))
			   (and branch (magit-get "branch" branch "merge"))))
	   (branch-pub (progn
			 (string-match (rx "refs/heads" (group (one-or-more any)))
				       branch-merge)
			 (format "refs/%s%s/%s" status (match-string 1 branch-merge) branch))))


      (when (string= branch-remote ".")
	(setq branch-remote magit-gerrit-remote))

      (magit-run-git-async "push" "-v" branch-remote
			   (concat rev ":" branch-pub)))))

(defun magit-gerrit-create-review ()
  (interactive)
  (magit-gerrit-push-review 'publish))

(defun magit-gerrit-create-draft ()
  (interactive)
  (magit-gerrit-push-review 'drafts))

(defun magit-gerrit-publish-draft ()
  (interactive)
  (let ((prj (magit-gerrit-get-project))
	(id (cdr-safe (assoc 'id
		     (magit-gerrit-review-at-point))))
	(rev (cdr-safe (assoc
			'revision
			(cdr-safe (assoc 'currentPatchSet
					 (magit-gerrit-review-at-point)))))))
    (gerrit-ssh-cmd "review" "--project" prj "--publish" rev))
  (magit-refresh))

(defun magit-gerrit-delete-draft ()
  (interactive)
  (let ((prj (magit-gerrit-get-project))
	(id (cdr-safe (assoc 'id
		     (magit-gerrit-review-at-point))))
	(rev (cdr-safe (assoc
			'revision
			(cdr-safe (assoc 'currentPatchSet
					 (magit-gerrit-review-at-point)))))))
    (gerrit-ssh-cmd "review" "--project" prj "--delete" rev))
  (magit-refresh))

(defun magit-gerrit-abandon-review ()
  (interactive)
  (let ((prj (magit-gerrit-get-project))
	(id (cdr-safe (assoc 'id
		     (magit-gerrit-review-at-point))))
	(rev (cdr-safe (assoc
			'revision
			(cdr-safe (assoc 'currentPatchSet
					 (magit-gerrit-review-at-point)))))))
    ;; (message "Prj: %s Rev: %s Id: %s" prj rev id)
    (gerrit-review-abandon prj rev)
    (magit-refresh)))

(defun magit-gerrit-read-comment (&rest args)
  (format "\'\"%s\"\'"
	  (read-from-minibuffer "Message: ")))

(defun magit-gerrit-create-branch (branch parent))

(magit-define-popup magit-gerrit-popup
  "Popup console for magit gerrit commands."
  'magit-gerrit
  :actions '((?P "Push Commit For Review"                          magit-gerrit-create-review)
	     (?W "Push Commit For Draft Review"                    magit-gerrit-create-draft)
	     (?p "Publish Draft Patchset"                          magit-gerrit-publish-draft)
	     (?k "Delete Draft"                                    magit-gerrit-delete-draft)
	     (?A "Add Reviewer"                                    magit-gerrit-add-reviewer)
	     (?V "Verify"                                          magit-gerrit-verify-review)
	     (?C "Code Review"                                     magit-gerrit-code-review)
	     (?d "View Patchset Diff"                              magit-gerrit-view-patchset-diff)
	     (?D "Download Patchset"                               magit-gerrit-download-patchset)
	     (?S "Submit Review"                                   magit-gerrit-submit-review)
	     (?B "Abandon Review"                                  magit-gerrit-abandon-review)
	     (?b "Browse Review"                                   magit-gerrit-browse-review))
  :options '((?m "Comment"                      "--message "       magit-gerrit-read-comment)))

;; Attach Magit Gerrit to Magit's default help popup
(magit-define-popup-action 'magit-dispatch-popup ?R "Gerrit"
  'magit-gerrit-popup)

(magit-define-popup magit-gerrit-copy-review-popup
  "Popup console for copy review to clipboard."
  'magit-gerrit
  :actions '((?C "url and commit message" magit-gerrit-copy-review-url-commit-message)
             (?c "url only" magit-gerrit-copy-review-url)))

(magit-define-popup-action 'magit-gerrit-popup ?c "Copy Review"
  'magit-gerrit-copy-review-popup)

(defvar magit-gerrit-mode-map
  (let ((map (make-sparse-keymap)))
    (define-key map (kbd "R") 'magit-gerrit-popup)
    map))

(define-minor-mode magit-gerrit-mode "Gerrit support for Magit"
  :lighter " Gerrit" :require 'magit-topgit :keymap 'magit-gerrit-mode-map
  (or (derived-mode-p 'magit-mode)
      (error "This mode only makes sense with magit"))
  (or magit-gerrit-ssh-creds
      (error "You *must* set `magit-gerrit-ssh-creds' to enable magit-gerrit-mode"))
  (or (magit-gerrit-get-remote-url)
      (error "You *must* set `magit-gerrit-remote' to a valid Gerrit remote"))
  (cond
   (magit-gerrit-mode
    (magit-add-section-hook 'magit-status-sections-hook
			    'magit-insert-gerrit-reviews
			    'magit-insert-stashes t t)
    (add-hook 'magit-create-branch-command-hook
	      'magit-gerrit-create-branch nil t)
    ;(add-hook 'magit-pull-command-hook 'magit-gerrit-pull nil t)
    (add-hook 'magit-remote-update-command-hook
	      'magit-gerrit-remote-update nil t)
    (add-hook 'magit-push-command-hook
	      'magit-gerrit-push nil t))

   (t
    (remove-hook 'magit-after-insert-stashes-hook
		 'magit-insert-gerrit-reviews t)
    (remove-hook 'magit-create-branch-command-hook
		 'magit-gerrit-create-branch t)
    ;(remove-hook 'magit-pull-command-hook 'magit-gerrit-pull t)
    (remove-hook 'magit-remote-update-command-hook
		 'magit-gerrit-remote-update t)
    (remove-hook 'magit-push-command-hook
		 'magit-gerrit-push t)))
  (when (called-interactively-p 'any)
    (magit-refresh)))

(defun magit-gerrit-detect-ssh-creds (remote-url)
  "Derive magit-gerrit-ssh-creds from remote-url.
Assumes remote-url is a gerrit repo if scheme is ssh
and port is the default gerrit ssh port."
  (let ((url (url-generic-parse-url remote-url)))
    (when (and (string= "ssh" (url-type url))
	       (eq 29418 (url-port url)))
      (set (make-local-variable 'magit-gerrit-ssh-creds)
	   (format "%s@%s" (url-user url) (url-host url)))
      (message "Detected magit-gerrit-ssh-creds=%s" magit-gerrit-ssh-creds))))

(defun magit-gerrit-check-enable ()
  (let ((remote-url (magit-gerrit-get-remote-url)))
    (when (and remote-url
	       (or magit-gerrit-ssh-creds
		   (magit-gerrit-detect-ssh-creds remote-url))
	       (string-match magit-gerrit-ssh-creds remote-url))
     (magit-gerrit-mode t))))

;; Hack in dir-local variables that might be set for magit gerrit
(add-hook 'magit-status-mode-hook #'hack-dir-local-variables-non-file-buffer t)

;; Try to auto enable magit-gerrit in the magit-status buffer
(add-hook 'magit-status-mode-hook #'magit-gerrit-check-enable t)
(add-hook 'magit-log-mode-hook #'magit-gerrit-check-enable t)

(provide 'magit-gerrit)

;;; magit-gerrit.el ends here<|MERGE_RESOLUTION|>--- conflicted
+++ resolved
@@ -274,16 +274,9 @@
     (when jobj
       (let ((ref (cdr (assoc 'ref (assoc 'currentPatchSet jobj))))
 	    (dir default-directory))
-<<<<<<< HEAD
-	(let* ((magit-custom-options (list ref))
-         (magit-proc (magit-fetch magit-gerrit-remote magit-custom-options)))
-      (message (format "Waiting a git fetch from %s to complete..."
-		       magit-gerrit-remote))
-=======
 	(let* ((magit-proc (magit-fetch magit-gerrit-remote ref)))
 	  (message (format "Waiting a git fetch from %s to complete..."
 			   magit-gerrit-remote))
->>>>>>> c2d3a8fa
 	  (magit-process-wait))
 	(message (format "Generating Gerrit Patchset for refs %s dir %s" ref dir))
 	(magit-diff "FETCH_HEAD~1..FETCH_HEAD")))))
@@ -295,22 +288,12 @@
     (when jobj
       (let ((ref (cdr (assoc 'ref (assoc 'currentPatchSet jobj))))
 	    (dir default-directory)
-<<<<<<< HEAD
-	(branch (format "review/%s/%s"
-			(cdr (assoc 'username (assoc 'owner jobj)))
-			(cdr (or (assoc 'topic jobj) (assoc 'number jobj))))))
-	(let* ((magit-custom-options (list ref))
-         (magit-proc (magit-fetch magit-gerrit-remote magit-custom-options)))
-      (message (format "Waiting a git fetch from %s to complete..."
-		       magit-gerrit-remote))
-=======
 	    (branch (format "review/%s/%s"
 			    (cdr (assoc 'username (assoc 'owner jobj)))
 			    (cdr (or (assoc 'topic jobj) (assoc 'number jobj))))))
 	(let* ((magit-proc (magit-fetch magit-gerrit-remote ref)))
 	  (message (format "Waiting a git fetch from %s to complete..."
 			   magit-gerrit-remote))
->>>>>>> c2d3a8fa
 	  (magit-process-wait))
 	(message (format "Checking out refs %s to %s in %s" ref branch dir))
 	(magit-gerrit-create-branch-force branch "FETCH_HEAD")))))
@@ -404,15 +387,10 @@
 		  (magit-gerrit-get-project)
 		  "--submit"
 		  args)
-<<<<<<< HEAD
-  (magit-fetch-current
-   (magit-get "branch" (magit-get-current-branch) "remote")))
-=======
   (let* ((branch (or (magit-get-current-branch)
 		     (error "Don't push a detached head.  That's gross")))
 	 (branch-remote (and branch (magit-get "branch" branch "remote"))))
     (magit-fetch-current branch-remote)))
->>>>>>> c2d3a8fa
 
 (defun magit-gerrit-push-review (status)
   (let* ((branch (or (magit-get-current-branch)
